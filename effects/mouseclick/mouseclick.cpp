--- conflicted
+++ resolved
@@ -51,12 +51,7 @@
     KGlobalAccel::self()->setDefaultShortcut(a, QList<QKeySequence>() << Qt::META + Qt::Key_Asterisk);
     KGlobalAccel::self()->setShortcut(a, QList<QKeySequence>() << Qt::META + Qt::Key_Asterisk);
     connect(a, SIGNAL(triggered(bool)), this, SLOT(toggleEnabled()));
-<<<<<<< HEAD
-
-    connect(effects, SIGNAL(mouseChanged(QPoint,QPoint,Qt::MouseButtons,Qt::MouseButtons,Qt::KeyboardModifiers,Qt::KeyboardModifiers)),
-            this, SLOT(slotMouseChanged(QPoint,QPoint,Qt::MouseButtons,Qt::MouseButtons,Qt::KeyboardModifiers,Qt::KeyboardModifiers)));
-=======
->>>>>>> 62b277ad
+
     reconfigure(ReconfigureAll);
 
     m_buttons[0] = new MouseButton(i18n("Left"), Qt::LeftButton);
