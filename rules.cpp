--- conflicted
+++ resolved
@@ -746,12 +746,9 @@
     DISCARD_USED_FORCE_RULE(strictgeometry);
     DISCARD_USED_SET_RULE(shortcut);
     DISCARD_USED_FORCE_RULE(disableglobalshortcuts);
-<<<<<<< HEAD
     DISCARD_USED_SET_RULE(desktopfile);
-=======
 
     return changed;
->>>>>>> 9a02ed4d
 }
 #undef DISCARD_USED_SET_RULE
 #undef DISCARD_USED_FORCE_RULE
